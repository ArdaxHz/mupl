import argparse
import configparser
import json
import logging
import os
import re
import ssl
import string
import time
import zipfile
from datetime import date, datetime, timedelta
from pathlib import Path
from typing import Dict, List, Literal, Optional, Union

import natsort
import requests

__version__ = "0.9.12"

languages = [
    {"english": "English", "md": "en", "iso": "eng"},
    {"english": "Japanese", "md": "ja", "iso": "jpn"},
    {"english": "Japanese (Romaji)", "md": "ja-ro", "iso": "jpn"},
    {"english": "Polish", "md": "pl", "iso": "pol"},
    {"english": "Serbo-Croatian", "md": "sh", "iso": "hrv"},
    {"english": "Dutch", "md": "nl", "iso": "dut"},
    {"english": "Italian", "md": "it", "iso": "ita"},
    {"english": "Russian", "md": "ru", "iso": "rus"},
    {"english": "German", "md": "de", "iso": "ger"},
    {"english": "Hungarian", "md": "hu", "iso": "hun"},
    {"english": "French", "md": "fr", "iso": "fre"},
    {"english": "Finnish", "md": "fi", "iso": "fin"},
    {"english": "Vietnamese", "md": "vi", "iso": "vie"},
    {"english": "Greek", "md": "el", "iso": "gre"},
    {"english": "Bulgarian", "md": "bg", "iso": "bul"},
    {"english": "Spanish (Es)", "md": "es", "iso": "spa"},
    {"english": "Portuguese (Br)", "md": "pt-br", "iso": "por"},
    {"english": "Portuguese (Pt)", "md": "pt", "iso": "por"},
    {"english": "Swedish", "md": "sv", "iso": "swe"},
    {"english": "Arabic", "md": "ar", "iso": "ara"},
    {"english": "Danish", "md": "da", "iso": "dan"},
    {"english": "Chinese (Simp)", "md": "zh", "iso": "chi"},
    {"english": "Chinese (Romaji)", "md": "zh-ro", "iso": "chi"},
    {"english": "Bengali", "md": "bn", "iso": "ben"},
    {"english": "Romanian", "md": "ro", "iso": "rum"},
    {"english": "Czech", "md": "cs", "iso": "cze"},
    {"english": "Mongolian", "md": "mn", "iso": "mon"},
    {"english": "Turkish", "md": "tr", "iso": "tur"},
    {"english": "Indonesian", "md": "id", "iso": "ind"},
    {"english": "Korean", "md": "ko", "iso": "kor"},
    {"english": "Korean (Romaji)", "md": "ko-ro", "iso": "kor"},
    {"english": "Spanish (LATAM)", "md": "es-la", "iso": "spa"},
    {"english": "Persian", "md": "fa", "iso": "per"},
    {"english": "Malay", "md": "ms", "iso": "may"},
    {"english": "Thai", "md": "th", "iso": "tha"},
    {"english": "Catalan", "md": "ca", "iso": "cat"},
    {"english": "Filipino", "md": "tl", "iso": "fil"},
    {"english": "Chinese (Trad)", "md": "zh-hk", "iso": "chi"},
    {"english": "Ukrainian", "md": "uk", "iso": "ukr"},
    {"english": "Burmese", "md": "my", "iso": "bur"},
    {"english": "Lithuanian", "md": "lt", "iso": "lit"},
    {"english": "Hebrew", "md": "he", "iso": "heb"},
    {"english": "Hindi", "md": "hi", "iso": "hin"},
    {"english": "Norwegian", "md": "no", "iso": "nor"},
    {"english": "Latin", "md": "la", "iso": "lat"},
    {"english": "Other", "md": "null", "iso": "null"},
]
http_error_codes = {
    "400": "Bad Request.",
    "401": "Unauthorised.",
    "403": "Forbidden.",
    "404": "Not Found.",
    "429": "Too Many Requests.",
    "500": "Internal Server Error.",
    "502": "Bad Gateway.",
    "503": "Service Unavailable.",
    "504": "Gateway Timeout.",
}


root_path = Path(".")
log_folder_path = root_path.joinpath("logs")
log_folder_path.mkdir(parents=True, exist_ok=True)

logs_path = log_folder_path.joinpath(f"md_uploader_{str(date.today())}.log")
logging.basicConfig(
    filename=logs_path,
    level=logging.DEBUG,
    format="%(asctime)s,%(msecs)d %(levelname)-8s [%(filename)s:%(lineno)d] %(message)s",
    datefmt="%Y-%m-%d:%H:%M:%S",
)

FILE_NAME_REGEX = re.compile(
    r"^(?:\[(?P<artist>.+?)?\])?\s?"  # Artist
    r"(?P<title>.+?)"  # Manga title
    r"(?:\s?\[(?P<language>[a-z]{2}(?:-[a-z]{2})?|[a-zA-Z]{3}|[a-zA-Z]+)?\])?\s-\s"  # Language
    r"(?P<prefix>(?:[c](?:h(?:a?p?(?:ter)?)?)?\.?\s?))?(?P<chapter>\d+(?:\.\d)?)?"  # Chapter number and prefix
    r"(?:\s?\((?:[v](?:ol(?:ume)?(?:s)?)?\.?\s?)?(?P<volume>\d+(?:\.\d)?)?\))?"  # Volume number
    r"(?:\s?\((?P<chapter_title>.+)\))?"  # Chapter title
    r"(?:\s?\{(?P<publish_date>\d{4}-[0-1]\d-(?:[0-2]\d|3[0-1]))\})?"  # Publish date
    r"(?:\s?\[(?:(?P<group>.+))?\])?"  # Groups
    r"(?:\s?\{v?(?P<version>\d)?\})?"  # Chapter version
    r"(?:\.(?P<extension>zip|cbz))?$",  # File extension
    re.IGNORECASE,
)


def load_config_info(config: 'configparser.RawConfigParser'):
    """Check if the config file has the needed data, if not, use the default values."""
    if config["Paths"].get("mangadex_api_url", "") == "":
        logging.warning("Mangadex api path empty, using default.")
        config["Paths"]["mangadex_api_url"] = "https://api.mangadex.org"

    if config["Paths"].get("name_id_map_file", "") == "":
        logging.info("Name id map_file path empty, using default.")
        config["Paths"]["name_id_map_file"] = "name_id_map.json"

    if config["Paths"].get("uploads_folder", "") == "":
        logging.info("To upload files folder path empty, using default.")
        config["Paths"]["uploads_folder"] = "to_upload"

    if config["Paths"].get("uploaded_files", "") == "":
        logging.info("Uploaded files folder path empty, using default.")
        config["Paths"]["uploaded_files"] = "uploaded"

    if config["Paths"].get("mdauth_path", "") == "":
        logging.info("mdauth path empty, using default.")
        config["Paths"]["mdauth_path"] = ".mdauth"

    # Config files can only take strings, convert all the integers to string.

    try:
        int(config["User Set"]["number_of_images_upload"])
    except ValueError:
        logging.warning(
            "Config file number of images to upload is empty or contains a non-number character, using default of 10."
        )
        config["User Set"]["number_of_images_upload"] = str(10)

    try:
        int(config["User Set"]["upload_retry"])
    except ValueError:
        logging.warning(
            "Config file number of image retry is empty or contains a non-number character, using default of 3."
        )
        config["User Set"]["upload_retry"] = str(3)

    try:
        int(config["User Set"]["ratelimit_time"])
    except ValueError:
        logging.warning(
            "Config file time to sleep is empty or contains a non-number character, using default of 2."
        )
        config["User Set"]["ratelimit_time"] = str(2)


def open_config_file(root_path: 'Path') -> 'configparser.RawConfigParser':
    """Try to open the config file if it exists."""
    config_file_path = root_path.joinpath("config").with_suffix(".ini")
    # Open config file and read values
    if config_file_path.exists():
        config = configparser.RawConfigParser()
        config.read(config_file_path)
        logging.info("Loaded config file.")
    else:
        logging.critical("Config file not found, exiting.")
        raise FileNotFoundError("Config file not found.")

    load_config_info(config)
    return config


config = open_config_file(root_path)
mangadex_api_url = config["Paths"]["mangadex_api_url"]
RATELIMIT_TIME = int(config["User Set"]["ratelimit_time"])
UPLOAD_RETRY = int(config["User Set"]["upload_retry"])


def convert_json(response_to_convert: 'requests.Response') -> 'Optional[dict]':
    """Convert the api response into a parsable json."""
    critical_decode_error_message = (
        "Couldn't convert mangadex api response into a json."
    )

    logging.debug(
        f"Request id: {response_to_convert.headers.get('x-request-id', None)}"
    )

    try:
        converted_response = response_to_convert.json()
    except json.JSONDecodeError:
        logging.critical(critical_decode_error_message)
        print(critical_decode_error_message)
        return
    except AttributeError:
        logging.critical(
            f"Api response doesn't have load as json method, trying to load as json manually."
        )
        try:
            converted_response = json.loads(response_to_convert.content)
        except json.JSONDecodeError:
            logging.critical(critical_decode_error_message)
            print(critical_decode_error_message)
            return

    logging.debug("Convert api response into json.")
    return converted_response


def print_error(
    error_response: 'requests.Response',
    *,
    show_error: 'bool' = True,
    log_error: 'bool' = False,
) -> str:
    """Print the errors the site returns."""
    status_code = error_response.status_code
    error_converting_json_log_message = (
        "{} when converting the error response into json."
    )
    error_converting_json_print_message = (
        f"{status_code}: Couldn't convert api response into json."
    )
    error_message = ""

    if status_code == 429:
        error_message = f"429: {http_error_codes.get(str(status_code))}"
        if log_error:
            logging.error(error_message)
        if show_error:
            print(error_message)
        time.sleep(RATELIMIT_TIME * 4)
        return error_message

    # Api didn't return json object
    try:
        error_json = error_response.json()
    except json.JSONDecodeError as e:
        logging.error(error_converting_json_log_message.format(e))
        print(error_converting_json_print_message)
        return error_converting_json_print_message
    # Maybe already a json object
    except AttributeError:
        logging.error(f"Error response is already a json.")
        # Try load as a json object
        try:
            error_json = json.loads(error_response.content)
        except json.JSONDecodeError as e:
            logging.error(error_converting_json_log_message.format(e))
            print(error_converting_json_print_message)
            return error_converting_json_print_message

    # Api response doesn't follow the normal api error format
    try:
        errors = [
            f'{e["status"]}: {e["detail"] if e["detail"] is not None else ""}'
            for e in error_json["errors"]
        ]
        errors = ", ".join(errors)

        if not errors:
            errors = http_error_codes.get(str(status_code), "")

        error_message = f"Error: {errors}"
        if log_error:
            logging.warning(error_message)
        if show_error:
            print(error_message)
    except KeyError:
        error_message = f"KeyError {status_code}: {error_json}."
        if log_error:
            logging.warning(error_message)
        if show_error:
            print(error_message)

    return error_message


def make_session(headers: 'dict' = {}) -> 'requests.Session':
    """Make a new requests session and update the headers if provided."""
    session = requests.Session()
    session.headers.update({"User-Agent": f"md_uploader/{__version__}"})
    session.headers.update(headers)
    return session


def open_manga_series_map(
    config: 'configparser.RawConfigParser', files_path: 'Path'
) -> 'dict':
    """Get the manga-name-to-id map."""
    try:
        with open(
            files_path.joinpath(config["Paths"]["name_id_map_file"]), "r"
        ) as json_file:
            names_to_ids = json.load(json_file)
    except FileNotFoundError:
        not_found_error = f"The manga name-to-id json file couldn't be found. Continuing with an empty name-id map."
        logging.error(not_found_error)
        print(not_found_error)
        return {"manga": {}, "group": {}}
    except json.JSONDecodeError:
        corrupted_error = f"The manga name-to-id json file is corrupted. Continuing with an empty name-id map."
        logging.error(corrupted_error)
        print(corrupted_error)
        return {"manga": {}, "group": {}}
    return names_to_ids


class AuthMD:
    def __init__(self, session: 'requests.Session', config: 'configparser.RawConfigParser'):
        self.session = session
        self.config = config
        self.first_login = True
        self.successful_login = False
        self.refresh_token = None
        self.token_file = root_path.joinpath(config["Paths"]["mdauth_path"])
        self.md_auth_api_url = f"{mangadex_api_url}/auth"

    def _open_auth_file(self) -> 'Optional[str]':
        """Open mdauth file and read the refresh token saved."""
        try:
            with open(self.token_file, "r") as login_file:
                token = json.load(login_file)

            refresh_token = token.get("refresh")
            return refresh_token
        except (FileNotFoundError, json.JSONDecodeError):
            logging.error(
                "Couldn't find the file, trying to login using your account details."
            )
            return None

    def _save_session(self, token: 'dict'):
        """Save the session and refresh tokens."""
        with open(self.token_file, "w") as login_file:
            login_file.write(json.dumps(token, indent=4))
        logging.debug("Saved .mdauth file.")

    def _update_headers(self, session_token: 'str'):
        """Update the session headers to include the auth token."""
        self.session.headers = {"Authorization": f"Bearer {session_token}"}

    def _refresh_token(self) -> 'bool':
        """Use the refresh token to get a new session token."""
        for i in range(UPLOAD_RETRY):
            try:
                refresh_response = self.session.post(
                    f"{self.md_auth_api_url}/refresh",
                    json={"token": self.refresh_token},
                )
            except (requests.exceptions.SSLError, ssl.SSLEOFError) as e:
                logging.error(e)
                continue
            except requests.RequestException as e:
                logging.critical(e)
                break

            if refresh_response.status_code in range(200, 300):
                refresh_response_json = convert_json(refresh_response)
                if refresh_response_json is not None:
                    refresh_data = refresh_response_json["token"]

                    self._update_headers(refresh_data["session"])
                    self._save_session(refresh_data)
                    return True
                continue
            elif refresh_response.status_code in (401, 403):
                error = print_error(refresh_response)
                logging.warning(
                    f"Couldn't login using refresh token, logging in using your account. {error}"
                )
                return self._login_using_details()

        error = print_error(refresh_response)
        logging.error(f"Couldn't refresh token. {error}")
        return False

    def _check_login(self) -> 'bool':
        """Try login using saved session token."""
        for i in range(UPLOAD_RETRY):
            try:
                auth_check_response = self.session.get(f"{self.md_auth_api_url}/check")
            except (requests.exceptions.SSLError, ssl.SSLEOFError) as e:
                logging.error(e)
                continue
            except requests.RequestException as e:
                logging.critical(e)
                break

            if auth_check_response.status_code in range(200, 300):
                auth_data = convert_json(auth_check_response)
                if auth_data is not None:
                    if auth_data["isAuthenticated"]:
                        logging.info("Already logged in.")
                        return True

            if self.refresh_token is None:
                self.refresh_token = self._open_auth_file()
                if self.refresh_token is None:
                    return self._login_using_details()
            return self._refresh_token()
        return False

    def _login_using_details(self) -> 'bool':
        """Login using account details."""
        username = self.config["MangaDex Credentials"]["mangadex_username"]
        password = self.config["MangaDex Credentials"]["mangadex_password"]

        if username == "" or password == "":
            critical_message = "Login details missing."
            logging.critical(critical_message)
            raise Exception(critical_message)

        for i in range(UPLOAD_RETRY):
            try:
                login_response = self.session.post(
                    f"{self.md_auth_api_url}/login",
                    json={"username": username, "password": password},
                )
            except (requests.exceptions.SSLError, ssl.SSLEOFError) as e:
                logging.error(e)
                continue
            except requests.RequestException as e:
                logging.critical(e)
                break

            if login_response.status_code in range(200, 300):
                login_response_json = convert_json(login_response)
                if login_response_json is not None:
                    login_token = login_response_json["token"]
                    self._update_headers(login_token["session"])
                    self._save_session(login_token)
                    return True

        error = print_error(login_response)
        logging.error(
            f"Couldn't login to mangadex using the details provided. {error}."
        )
        return False

    def login(self, check_login=True):
        """Login to MD account using details or saved token."""

        if not check_login and self.successful_login:
            logging.info("Already logged in, not checking for login.")
            return

        logging.info("Trying to login through the .mdauth file.")

        if self.first_login:
            self.refresh_token = self._open_auth_file()
            if self.refresh_token is None:
                logged_in = self._login_using_details()
            else:
                logged_in = self._refresh_token()
        else:
            logged_in = self._check_login()

        if logged_in:
            self.successful_login = True
            if self.first_login:
                logging.info(f"Logged into mangadex.")
                print("Logged in.")
                self.first_login = False
        else:
            logging.critical("Couldn't login.")
            raise Exception("Couldn't login.")


class FileProcesser:
    def __init__(
        self,
        to_upload: 'Path',
        names_to_ids: 'dict',
        config: 'configparser.RawConfigParser',
    ) -> None:
        self.to_upload = to_upload
        self.zip_name = self.to_upload.name
        self.zip_extension = self.to_upload.suffix
        self._names_to_ids = names_to_ids
        self._config = config
        self._uuid_regex = re.compile(
            r"[0-9a-fA-F]{8}\-[0-9a-fA-F]{4}\-[0-9a-fA-F]{4}\-[0-9a-fA-F]{4}\-[0-9a-fA-F]{12}",
            re.IGNORECASE,
        )
        self._file_name_regex = FILE_NAME_REGEX

        self._zip_name_match = None
        self.manga_series = None
        self.language = None
        self.chapter_number = None
        self.volume_number = None
        self.groups = None
        self.chapter_title = None
        self.publish_date = None

    def _match_file_name(self) -> 'Optional[re.Match[str]]':
        """Check for a full regex match of the file."""
        zip_name_match = self._file_name_regex.match(self.zip_name)
        if not zip_name_match:
            logging.error(f"{self.zip_name} isn't in the correct naming format.")
            print(f"{self.zip_name} not in the correct naming format, skipping.")
            return
        return zip_name_match

    def _get_manga_series(self) -> 'Optional[str]':
        """Get the series title, can be a name or uuid,
        use the id map if zip file doesn't have the uuid already."""
        manga_series = self._zip_name_match.group("title")
        if manga_series is not None:
            manga_series = manga_series.strip()
            if not self._uuid_regex.match(manga_series):
                try:
                    manga_series = self._names_to_ids["manga"].get(manga_series, None)
                except KeyError:
                    manga_series = None

        if manga_series is None:
            logging.warning(f"No manga id found for {manga_series}.")
        return manga_series

    def _get_language(self) -> str:
        """Convert the language specified into the format MangaDex uses (ISO 639-2)."""
        language = self._zip_name_match.group("language")

        # Language is missing in file, upload as English
        if language is None:
            return "en"

        language = language.strip()

        if language.lower() in ("eng", "en"):
            return "en"
        elif len(language) < 2:
            logging.warning(f"Language selected, {language} isn't in ISO format.")
            print("Not a valid language option.")
            return "null"
        # Chapter language already in correct format for MD
        elif re.match(r"^[a-z]{2}(?:-[a-z]{2})?$", language):
            logging.info(f"Language {language} already in ISO-639-2 form.")
            return language
        # Language in iso-639-3 format already
        elif len(language) == 3:
            available_langs = [l["md"] for l in languages if l["iso"] == language]

            if available_langs:
                return available_langs[0]
            return "null"
        else:
            # Language is a word instead of code, look for language and use that code
            languages_match = [
                l for l in languages if language.lower() in l["english"].lower()
            ]

            if len(languages_match) > 1:
                print(
                    "Found multiple matching languages, please choose the language you want to download from the following options."
                )

                for count, item in enumerate(languages_match, start=1):
                    print(f"{count}: {item['english']}")

                try:
                    lang = int(
                        input(
                            f"Choose a number matching the position of the language: "
                        ).strip()
                    )
                except ValueError:
                    logging.warning(
                        "Language option selected is not a number, using null as language."
                    )
                    print("That's not a number.")
                    return "null"

                if lang not in range(1, (len(languages_match) + 1)):
                    logging.warning(
                        "Language option selected is not in the accepted range."
                    )
                    print("Not a valid language option.")
                    return "null"

                lang_to_use = languages_match[(lang - 1)]
                return lang_to_use["md"]
            return languages_match[0]["md"]

    def _get_chapter_number(self) -> 'Optional[str]':
        """Get the chapter number from the file,
        use None for the number if the chapter is a prefix."""
        chapter_number = self._zip_name_match.group("chapter")
        if chapter_number is not None:
            chapter_number = chapter_number.strip()
            # Split the chapter number to remove the zeropad
            parts = re.split(r"\.|\-|\,", chapter_number)
            # Re-add 0 if the after removing the 0 the string length is 0
            parts[0] = "0" if len(parts[0].lstrip("0")) == 0 else parts[0].lstrip("0")

            chapter_number = ".".join(parts)

        # Chapter is a oneshot
        if self._zip_name_match.group("prefix") is None:
            chapter_number = None
            logging.info("No chapter number prefix found, uploading as oneshot.")
        return chapter_number

    def _get_volume_number(self) -> 'Optional[str]':
        """Get the volume number from the file if it exists."""
        volume_number = self._zip_name_match.group("volume")
        if volume_number is not None:
            volume_number = volume_number.strip().lstrip("0")
            # Volume 0, re-add 0
            if len(volume_number) == 0:
                volume_number = "0"
        return volume_number

    def _get_chapter_title(self) -> 'Optional[str]':
        """Get the chapter title from the file if it exists."""
        chapter_title = self._zip_name_match.group("chapter_title")
        if chapter_title is not None:
            # Add the question mark back to the chapter title
            chapter_title = chapter_title.strip().replace(r"{question_mark}", "?")
        return chapter_title

    def _get_publish_date(self) -> 'Optional[str]':
        """Get the chapter publish date."""
        publish_date = self._zip_name_match.group("publish_date")
        if publish_date is not None:
            publish_date = publish_date.strip()
            if datetime.fromisoformat(
                f"{publish_date}T00:00:00"
            ) > datetime.now() + timedelta(weeks=2):
                publish_date_over_2_weeks_error = f"Chosen publish date is over 2 weeks, this might cause an error with the Mangadex API."
                logging.warning(publish_date_over_2_weeks_error)
                print(publish_date_over_2_weeks_error)

            if datetime.fromisoformat(f"{publish_date}T00:00:00") < datetime.now():
                publish_date_before_current_error = f"Chosen publish date is before the current date, not setting a publish date."
                logging.warning(publish_date_before_current_error)
                print(publish_date_before_current_error)
                publish_date = None
        return publish_date

    def _get_groups(self) -> 'List[str]':
        """Get the group ids from the file, use the group fallback if the file has no gorups."""
        groups = []
        groups_match = self._zip_name_match.group("group")
        if groups_match is not None:
            # Split the zip name groups into an array and remove any leading/trailing whitespace
            groups_array = groups_match.split("+")
            groups_array = [g.strip() for g in groups_array]

            # Check if the groups are using uuids, if not, use the id map for the id
            for group in groups_array:
                if not self._uuid_regex.match(group):
                    try:
                        group_id = self._names_to_ids["group"].get(group, None)
                    except KeyError:
                        logging.warning(
                            f"No group id found for {group}, not tagging the upload with this group."
                        )
                        group_id = None
                    if group_id is not None:
                        groups.append(group_id)
                else:
                    groups.append(group)

        if not groups:
            logging.warning("Zip groups array is empty, using group fallback.")
            print(f"No groups found, using group fallback.")
            groups = (
                []
                if self._config["User Set"]["group_fallback_id"] == ""
                else [self._config["User Set"]["group_fallback_id"]]
            )
            if not groups:
                logging.warning("Group fallback not found, uploading without a group.")
                print("Group fallback not found, uploading without a group.")
        return groups

    def process_zip_name(self) -> 'bool':
        """Extract the respective chapter data from the file name."""
        self._zip_name_match = self._match_file_name()
        if self._zip_name_match is None:
            logging.error(f"No values processed from {self.to_upload}, skipping.")
            return False

        self.manga_series = self._get_manga_series()

        if self.manga_series is None:
            logging.error(f"Couldn't find a manga id for {self.zip_name}, skipping.")
            print(f"Skipped {self.zip_name}, no manga id found.")
            return False

        self.language = self._get_language()
        self.chapter_number = self._get_chapter_number()
        self.volume_number = self._get_volume_number()
        self.groups = self._get_groups()
        self.chapter_title = self._get_chapter_title()
        self.publish_date = self._get_publish_date()

        return True


class ChapterUploaderProcess:
    def __init__(
        self,
        file_name_obj: 'FileProcesser',
        session: 'requests.Session',
        names_to_ids: 'dict',
        config: 'configparser.RawConfigParser',
        failed_uploads: 'list',
        md_auth_object: 'AuthMD',
    ):
        self.file_name_obj = file_name_obj
        self.to_upload = self.file_name_obj.to_upload
        self.session = session
        self.names_to_ids = names_to_ids
        self.config = config
        self.failed_uploads = failed_uploads
        self.md_auth_object = md_auth_object
        self.zip_name = self.to_upload.name
        self.zip_extension = self.to_upload.suffix
        self.folder_upload = False
        # Check if the upload file path is a folder
        if self.to_upload.is_dir():
            self.folder_upload = True
            self.zip_extension = None

        self.uploaded_files_path = Path(self.config["Paths"]["uploaded_files"])
        self.images_upload_session = int(
            self.config["User Set"]["number_of_images_upload"]
        )
        self.number_upload_retry = UPLOAD_RETRY
        self.ratelimit_time = RATELIMIT_TIME
        self.md_upload_api_url = f"{mangadex_api_url}/upload"

        # Spliced list of lists
        self.valid_images_to_upload: 'List[List[str]]' = []
        # Renamed file to original file name
        self.images_to_upload_names: 'Dict[str, str]' = {}
        # Images to include with chapter commit
        self.images_to_upload_ids: 'List[str]' = []
        self.upload_session_id: 'Optional[str]' = None

        self.myzip = None
        if not self.folder_upload:
            self.myzip = self._read_zip()

        self.info_list = self._get_valid_images()

    def _key(self, x: str) -> 'Union[Literal[0], str]':
        """Give a higher priority in sorting for images with their first character a punctuation."""
        if Path(x).name[0].lower() in string.punctuation:
            return 0
        else:
            return x

    def _read_image_data(self, image: 'str') -> 'bytes':
        """Read the image data from the zip or from the folder."""
        if self.folder_upload:
            image_path = self.to_upload.joinpath(image)
            return image_path.read_bytes()
        else:
            with self.myzip.open(image) as myfile:
                return myfile.read()

    def _read_zip(self) -> 'zipfile.ZipFile':
        """Open zip file in read only mode."""
        return zipfile.ZipFile(self.to_upload)

    def _get_image_mime_type(self, image: 'str') -> 'bool':
        """Returns the image type from the first few bytes."""
        image_data = self._read_image_data(image)

        # png image
        if image_data.startswith(b"\x89\x50\x4E\x47\x0D\x0A\x1A\x0A"):
            return True
        # jpg image
        elif image_data[0:3] == b"\xff\xd8\xff" or image_data[6:10] in (
            b"JFIF",
            b"Exif",
        ):
            return True
        # gif image
        elif image_data.startswith(
            (b"\x47\x49\x46\x38\x37\x61", b"\x47\x49\x46\x38\x39\x61")
        ):
            return True
        return False

    def _get_valid_images(self):
        """Validate the files in the archive.
        Check if all the files are images.
        Sorts the images using natural sort."""
        if self.folder_upload:
            to_iter = [x.name for x in self.to_upload.iterdir()]
        else:
            to_iter = [x.filename for x in self.myzip.infolist()]

        info_list = [image for image in to_iter if self._get_image_mime_type(image)]
        info_list_images_only = natsort.natsorted(info_list, key=self._key)

        self.valid_images_to_upload = [
            info_list_images_only[l : l + self.images_upload_session]
            for l in range(0, len(info_list_images_only), self.images_upload_session)
        ]
        return info_list_images_only

    def _get_images_to_upload(self, images_to_read: 'List[str]') -> 'Dict[str, bytes]':
        """Read the image data from the zip as list."""
        logging.info(f"Images to upload: {images_to_read}")
        # Dictionary to store the image index to the image bytes
        files: 'Dict[str, bytes]' = {}
        for array_index, image in enumerate(images_to_read, start=1):
            image_filename = str(Path(image).name)
            # Get index of the image in the images array
            renamed_file = str(self.info_list.index(image))
            # Keeps track of which image index belongs to which image name
            self.images_to_upload_names.update({renamed_file: image_filename})
            files.update({renamed_file: self._read_image_data(image)})
        return files

    def _upload_images(self, image_batch: 'Dict[str, bytes]') -> 'bool':
        """Try to upload every 10 (default) images to the upload session."""
        # No images to upload
        if not image_batch:
            return True

        image_batch_list = list(image_batch.keys())
        print(
            f"Uploading images {int(image_batch_list[0])+1} to {int(image_batch_list[-1])+1}."
        )
        logging.debug(
            f"Uploading images {int(image_batch_list[0])+1} to {int(image_batch_list[-1])+1}."
        )

        failed_image_upload = False
        for image_retries in range(self.number_upload_retry):
            # Upload the images
            try:
                image_upload_response = self.session.post(
                    f"{self.md_upload_api_url}/{self.upload_session_id}",
                    files=image_batch,
                )
            except (requests.exceptions.SSLError, ssl.SSLEOFError) as e:
                logging.error(e)
                continue
            except requests.RequestException as e:
                logging.critical(e)
                break

            if image_upload_response.status_code not in range(200, 300):
                error = print_error(image_upload_response)
                logging.error(f"Error uploading images. {error}")
                failed_image_upload = True
                continue

            # Some images returned errors
            uploaded_image_data = convert_json(image_upload_response)
            succesful_upload_data = uploaded_image_data["data"]
            if (
                uploaded_image_data["errors"]
                or uploaded_image_data["result"] == "error"
            ):
                error = print_error(image_upload_response)
                logging.warning(f"Some images errored out. {error}")

            # Add successful image uploads to the image ids array
            for uploaded_image in succesful_upload_data:
                if succesful_upload_data.index(uploaded_image) == 0:
                    logging.info(f"Success: Uploaded images {succesful_upload_data}")
                uploaded_image_attributes = uploaded_image["attributes"]
                original_filename = uploaded_image_attributes["originalFileName"]
                file_size = uploaded_image_attributes["fileSize"]

                self.images_to_upload_ids.insert(
                    int(original_filename), uploaded_image["id"]
                )
                succesful_upload_message = f"Success: Uploaded page {self.images_to_upload_names[original_filename]}, size: {file_size} bytes."
                print(succesful_upload_message)

            # Length of images array returned from the api is the same as the array sent to the api
            if len(succesful_upload_data) == len(image_batch):
                logging.info(
                    f"Uploaded images {int(image_batch_list[0])+1} to {int(image_batch_list[-1])+1}."
                )
                failed_image_upload = False
                break
            else:
                # Update the images to upload dictionary with the images that failed
                image_batch = {
                    k: v
                    for (k, v) in image_batch.items()
                    if k
                    not in [
                        i["attributes"]["originalFileName"]
                        for i in succesful_upload_data
                    ]
                }
                logging.warning(
                    f"Some images didn't upload, retrying. Failed images: {image_batch}"
                )
                failed_image_upload = True
                continue

        return failed_image_upload

    def remove_upload_session(self, session_id: 'Optional[str]' = None):
        """Delete the upload session."""
        if session_id is None:
            session_id = self.upload_session_id

        try:
            self.session.delete(f"{self.md_upload_api_url}/{session_id}")
        except (requests.RequestException) as e:
            logging.error(f"Couldn't delete {session_id}: {e}")
        else:
            logging.info(f"Sent {session_id} to be deleted.")
        finally:
            time.sleep(self.ratelimit_time)

    def _delete_exising_upload_session(self, chapter_upload_session_retry: 'int'):
        """Remove any exising upload sessions to not error out as mangadex only allows one upload session at a time."""
        # Skip deleting if not the first try to start an upload session/delete the session
        if chapter_upload_session_retry > 0:
            return

        for removal_retry in range(self.number_upload_retry):
            try:
                existing_session = self.session.get(f"{mangadex_api_url}/upload")
            except (requests.exceptions.SSLError, ssl.SSLEOFError) as e:
                logging.error(e)
                continue
            except requests.RequestException as e:
                logging.critical(e)
                break

            if existing_session.status_code in range(200, 300):
                existing_session_json = convert_json(existing_session)

                if existing_session_json is None:
                    logging.warning(
                        f"Couldn't convert exising upload session response into a json, retrying."
                    )
                else:
                    self.remove_upload_session(existing_session_json["data"]["id"])
                    return

            elif existing_session.status_code == 404:
                logging.info("No existing upload session found.")
                return
            elif existing_session.status_code == 401:
                logging.warning("Not logged in, logging in and retrying.")
                self.md_auth_object.login()
            else:
                print_error(existing_session, log_error=True)
                logging.warning(
                    f"Couldn't delete the exising upload session, retrying."
                )

            time.sleep(RATELIMIT_TIME)

        logging.error("Exising upload session not deleted.")
        raise Exception(f"Couldn't delete existing upload session.")

    def _create_upload_session(self) -> 'Optional[dict]':
        """Try create an upload session 3 times."""
        chapter_upload_session_successful = False

        payload = {
            "manga": self.file_name_obj.manga_series,
            "groups": self.file_name_obj.groups,
        }

        for chapter_upload_session_retry in range(self.number_upload_retry):
            self._delete_exising_upload_session(chapter_upload_session_retry)
            # Start the upload session
            try:
                upload_session_response = self.session.post(
                    f"{self.md_upload_api_url}/begin",
                    json=payload,
                )
            except (requests.exceptions.SSLError, ssl.SSLEOFError) as e:
                logging.error(e)
                continue
            except requests.RequestException as e:
                logging.critical(e)
                break

            if upload_session_response.status_code == 401:
                self.md_auth_object.login()
            elif upload_session_response.status_code not in range(200, 300):
                error = print_error(upload_session_response)
                logging.error(
                    f"Couldn't create upload draft for {self.zip_name}. {error}"
                )
                print(f"Error creating draft for {self.zip_name}.")

            if upload_session_response.status_code in range(200, 300):
                upload_session_response_json = convert_json(upload_session_response)

                if upload_session_response_json is not None:
                    chapter_upload_session_successful = True
                    return upload_session_response_json
                else:
                    upload_session_response_json_message = f"Couldn't convert successful upload session creation for {self.zip_name} into a json, retrying."
                    logging.error(upload_session_response_json_message)
                    print(upload_session_response_json_message)

            time.sleep(self.ratelimit_time)

        # Couldn't create an upload session, skip the chapter
        if not chapter_upload_session_successful:
            upload_session_response_json_message = (
                f"Couldn't create an upload session for {self.zip_name}."
            )
            logging.error(upload_session_response_json_message)
            print(upload_session_response_json_message)
            self.failed_uploads.append(self.to_upload)
            return

    def _commit_chapter(self) -> 'bool':
        """Try commit the chapter to mangadex."""
        succesful_upload = False
        chapter_commit_response: 'Optional[requests.Response]' = None
        payload = {
            "chapterDraft": {
                "volume": self.file_name_obj.volume_number,
                "chapter": self.file_name_obj.chapter_number,
                "title": self.file_name_obj.chapter_title,
                "translatedLanguage": self.file_name_obj.language,
            },
            "pageOrder": self.images_to_upload_ids,
        }

        logging.debug(f"Commit payload: {payload}")

        for commit_retries in range(self.number_upload_retry):
            if self.file_name_obj.publish_date is not None:
                payload["chapterDraft"][
                    "publishAt"
                ] = f"{self.file_name_obj.publish_date}T{datetime.now().strftime('%H:%M:%S')}"

            try:
                chapter_commit_response = self.session.post(
                    f"{self.md_upload_api_url}/{self.upload_session_id}/commit",
                    json=payload,
                )
            except (requests.exceptions.SSLError, ssl.SSLEOFError) as e:
                logging.error(e)
                continue
            except requests.RequestException as e:
                logging.critical(e)
                break

            if chapter_commit_response.status_code in range(200, 300):
                succesful_upload = True
                chapter_commit_response_json = convert_json(chapter_commit_response)

                if chapter_commit_response_json is not None:
                    succesful_upload_id = chapter_commit_response_json["data"]["id"]
                    print(
                        f"Succesfully uploaded: {succesful_upload_id}, {self.zip_name}."
                    )
                    logging.info(
                        f"Succesful commit: {succesful_upload_id}, {self.zip_name}."
                    )
                else:
                    chapter_commit_response_json_message = f"Couldn't convert successful chapter commit api response into a json"
                    logging.error(chapter_commit_response_json_message)
                    print(chapter_commit_response_json_message)

                self._move_files()
                break
            elif chapter_commit_response.status_code == 401:
                self.md_auth_object.login()
            else:
                error = print_error(chapter_commit_response)
                commit_fail_message = (
                    f"Failed to commit {self.zip_name}, error {error}, trying again."
                )
                logging.warning(commit_fail_message)
                print(commit_fail_message)

            time.sleep(self.ratelimit_time)

        if not succesful_upload:
            if chapter_commit_response is not None:
                print_error(chapter_commit_response, log_error=True)
            commit_error_message = (
                f"Failed to commit {self.zip_name}, removing upload draft."
            )
            logging.error(commit_error_message)
            print(commit_error_message)
            self.remove_upload_session()
            self.failed_uploads.append(self.to_upload)
        return succesful_upload

    def _move_files(self):
        """Move the uploaded chapters to a different folder."""
        self.uploaded_files_path.mkdir(parents=True, exist_ok=True)
        # Folders don't have an extension
        if self.folder_upload:
            zip_name = self.zip_name
        else:
            zip_name = self.zip_name.rsplit(".", 1)[0]
        zip_extension = self.zip_extension or ""
        zip_path_str = f"{zip_name}{zip_extension}"
        version = 1

        # If a file/folder with that name exists already in the uploaded files path
        # Add a version number to the end before moving
        while True:
            version += 1
            if zip_path_str in os.listdir(self.uploaded_files_path):
                if self.folder_upload:
                    zip_name_unformat = self.zip_name
                else:
                    zip_name_unformat = self.zip_name.rsplit(".", 1)[0]

                zip_name = f"{zip_name_unformat}{{v{version}}}"
                zip_path_str = f"{zip_name}{zip_extension}"
                continue
            else:
                break

        new_uploaded_zip_path = self.to_upload.rename(
            os.path.join(self.uploaded_files_path, f"{zip_name}{zip_extension}")
        )
        logging.info(f"Moved {self.to_upload} to {new_uploaded_zip_path}.")

    def start_chapter_upload(self):
        """Process the zip for uploading."""
        upload_details = (
            f"Manga id: {self.file_name_obj.manga_series}, "
            f"chapter: {self.file_name_obj.chapter_number}, "
            f"volume: {self.file_name_obj.volume_number}, "
            f"title: {self.file_name_obj.chapter_title}, "
            f"language: {self.file_name_obj.language}, "
            f"groups: {self.file_name_obj.groups}, "
            f"publish on: {self.file_name_obj.publish_date}."
        )
        logging.info(f"Chapter upload details: {upload_details}")
        print(upload_details)

        if not self.valid_images_to_upload:
            no_valid_images_found_error_message = (
                f"{self.zip_name} has no valid images to upload, skipping."
            )
            print(no_valid_images_found_error_message)
            logging.error(no_valid_images_found_error_message)
            self.failed_uploads.append(self.to_upload)
            return

        self.md_auth_object.login(False)

        upload_session_response_json = self._create_upload_session()
        if upload_session_response_json is None:
            time.sleep(self.ratelimit_time)
            return

        self.upload_session_id = upload_session_response_json["data"]["id"]
        upload_session_id_message = (
            f"Created upload session: {self.upload_session_id}, {self.zip_name}."
        )
        logging.info(upload_session_id_message)
        print(upload_session_id_message)
        failed_image_upload = False

        for images_array in self.valid_images_to_upload:
            images_to_upload = self._get_images_to_upload(images_array)
            failed_image_upload = self._upload_images(images_to_upload)

            # Don't upload rest of the chapter's images if the images before failed
            if failed_image_upload:
                break

        if not self.folder_upload:
            self.myzip.close()

        # Skip chapter upload and delete upload session
        if failed_image_upload:
            failed_image_upload_message = f"Deleting draft due to failed image upload: {self.upload_session_id}, {self.zip_name}."
            print(failed_image_upload_message)
            logging.error(failed_image_upload_message)
            self.remove_upload_session()
            self.failed_uploads.append(self.to_upload)
            return

        logging.info("Uploaded all of the chapter's images.")
        successful_upload = self._commit_chapter()


<<<<<<< HEAD
def os_sort_key(x: 'FileProcesser'):
    """Return the Path of the upload file."""
    return x.to_upload


=======
>>>>>>> 97a1c31c
def get_zips_to_upload(
    config: 'configparser.RawConfigParser', names_to_ids: 'dict'
) -> 'Optional[List[FileProcesser]]':
    """Get a list of files that end with a zip/cbz extension for uploading."""
    to_upload_folder_path = Path(config["Paths"]["uploads_folder"])
    zips_to_upload: 'List[FileProcesser]' = []
    zips_invalid_file_name = []
    zips_no_manga_id = []

    for archive in to_upload_folder_path.iterdir():
        zip_obj = FileProcesser(archive, names_to_ids, config)
        zip_name_process = zip_obj.process_zip_name()
        if zip_name_process:
            zips_to_upload.append(zip_obj)

        if zip_obj._zip_name_match is None:
            zips_invalid_file_name.append(archive)

        if zip_obj.manga_series is None and zip_obj._zip_name_match is not None:
            zips_no_manga_id.append(archive)

    # Sort the array to mirror your system's file explorer
    zips_to_upload = natsort.os_sorted(zips_to_upload, key=lambda x: x.to_upload)

    if zips_invalid_file_name:
        logging.warning(
            f"Skipping {len(zips_invalid_file_name)} files as they don't match the FILE_NAME_REGEX pattern: {zips_invalid_file_name}"
        )

    if zips_no_manga_id:
        zips_no_manga_id_skip_message = (
            f"Skipping {len(zips_no_manga_id)} files as they have a missing manga id"
        )
        logging.warning(f"{zips_no_manga_id_skip_message}: {zips_no_manga_id}")
        print(f"{zips_no_manga_id_skip_message}, check the logs for the file names.")

    if not zips_to_upload:
        no_zips_found_error_message = "No valid files found to upload, exiting."
        print(no_zips_found_error_message)
        logging.error(no_zips_found_error_message)
        return

    logging.info(f"Uploading files: {zips_to_upload}")
    return zips_to_upload


def main(config: 'configparser.RawConfigParser'):
    """Run the uploader on each zip."""
    names_to_ids = open_manga_series_map(config, root_path)
    zips_to_upload = get_zips_to_upload(config, names_to_ids)
    if zips_to_upload is None:
        return

    session = make_session()
    md_auth_object = AuthMD(session, config)
    failed_uploads: 'List[Path]' = []

    for index, file_name_obj in enumerate(zips_to_upload, start=1):
        try:
            uploader_process = ChapterUploaderProcess(
                file_name_obj,
                session,
                names_to_ids,
                config,
                failed_uploads,
                md_auth_object,
            )
            uploader_process.start_chapter_upload()
            if not uploader_process.folder_upload:
                uploader_process.myzip.close()

            if index % 5 == 0:
                # Remake session, large amounts of uploads can cause timeouts and other requests errors
                md_auth_object.session = session = make_session()
                md_auth_object.login()

            # Delete to save memory on large amounts of uploads
            del uploader_process

            logging.debug("Sleeping between zip upload.")
            time.sleep(RATELIMIT_TIME * 2)
        except KeyboardInterrupt:
            logging.warning("Keyboard Interrupt detected, exiting.")
            print("Keyboard interrupt detected, exiting.")
            try:
                uploader_process.remove_upload_session()
                if not uploader_process.folder_upload:
                    uploader_process.myzip.close()
                del uploader_process
            except UnboundLocalError:
                pass
            else:
                failed_uploads.append(file_name_obj.to_upload)
            break

    if failed_uploads:
        logging.info(f"Failed uploads: {failed_uploads}")
        print(f"Failed uploads:")
        for fail in failed_uploads:
            prefix = "Folder" if fail.is_dir() else "Archive"
            print(f"{prefix}: {fail.name}")


def check_for_update():
    """Check For any program updates."""
    logging.debug("Looking for program update.")

    # Check the local version is the same as on GitHub
    remote_version_info_response = requests.get(
        "https://raw.githubusercontent.com/Rudoal/mangadex_bulk_uploader/main/md_uploader.py"
    )
    if remote_version_info_response.ok:
        remote_version_info = remote_version_info_response.content.decode()

        ver_regex = re.compile(r"^__version__\s=\s\"(.+)\"$", re.MULTILINE)
        match = ver_regex.search(remote_version_info)
        remote_number = match.group(1)

        local_version = float(
            f"{__version__.split('.')[0]}.{''.join(__version__.split('.')[1:])}"
        )
        remote_version = float(
            f"{remote_number.split('.')[0]}.{''.join(remote_number.split('.')[1:])}"
        )
        logging.warning(
            f"GitHub version: {remote_number}, local version: {__version__}."
        )

        if remote_version > local_version:
            download_update = input(
                f"""Looks like update {remote_number} is available, you're on {__version__}, do you want to download?
                "y" or "n" """
            ).strip()

            if download_update.lower() == "y":
                with open(
                    root_path.joinpath(f"{__file__}").with_suffix(".py"), "wb"
                ) as file:
                    file.write(remote_version_info_response.content)

                print(
                    "Downloaded the update, next program run will use the new update."
                )
                logging.info(
                    f"Successfully downloaded {remote_version}, will be used next program run."
                )
            else:
                print("Skipping update, this might result in api errors.")
                logging.warning("Update download skipped.")
    else:
        logging.error(
            f"Error searching for update: {remote_version_info_response.status_code}."
        )


if __name__ == "__main__":

    parser = argparse.ArgumentParser()

    parser.add_argument(
        "--update",
        "-u",
        default=True,
        const=False,
        nargs="?",
        help="Check for progam update.",
    )

    vargs = vars(parser.parse_args())

    if vargs.get("update", True):
        check_for_update()

    main(config)<|MERGE_RESOLUTION|>--- conflicted
+++ resolved
@@ -1190,15 +1190,6 @@
         logging.info("Uploaded all of the chapter's images.")
         successful_upload = self._commit_chapter()
 
-
-<<<<<<< HEAD
-def os_sort_key(x: 'FileProcesser'):
-    """Return the Path of the upload file."""
-    return x.to_upload
-
-
-=======
->>>>>>> 97a1c31c
 def get_zips_to_upload(
     config: 'configparser.RawConfigParser', names_to_ids: 'dict'
 ) -> 'Optional[List[FileProcesser]]':
